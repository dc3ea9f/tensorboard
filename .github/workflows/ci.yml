--- conflicted
+++ resolved
@@ -95,8 +95,6 @@
       - uses: actions/checkout@v1
       - run: ./tensorboard/tools/do_not_submit_test.sh
       - run: ./tensorboard/tools/license_test.sh
-<<<<<<< HEAD
-      - run: ./tensorboard/tools/mirror_urls_test.sh
       - run: ./tensorboard/tools/whitespace_hygiene_test.py
 
   test:
@@ -170,7 +168,4 @@
       - name: 'Bazel: Run manual tests'
         run: |
           bazel test //tensorboard/compat/tensorflow_stub:gfile_s3_test
-          bazel test //tensorboard/summary/writer:event_file_writer_s3_test
-=======
-      - run: ./tensorboard/tools/whitespace_hygiene_test.py
->>>>>>> 1c2537ed
+          bazel test //tensorboard/summary/writer:event_file_writer_s3_test